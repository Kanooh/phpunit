#!/usr/bin/env php
<?php
/* PHPUnit
 *
 * Copyright (c) 2002-2011, Sebastian Bergmann <sebastian@phpunit.de>.
 * All rights reserved.
 *
 * Redistribution and use in source and binary forms, with or without
 * modification, are permitted provided that the following conditions
 * are met:
 *
 *   * Redistributions of source code must retain the above copyright
 *     notice, this list of conditions and the following disclaimer.
 *
 *   * Redistributions in binary form must reproduce the above copyright
 *     notice, this list of conditions and the following disclaimer in
 *     the documentation and/or other materials provided with the
 *     distribution.
 *
 *   * Neither the name of Sebastian Bergmann nor the names of his
 *     contributors may be used to endorse or promote products derived
 *     from this software without specific prior written permission.
 *
 * THIS SOFTWARE IS PROVIDED BY THE COPYRIGHT HOLDERS AND CONTRIBUTORS
 * "AS IS" AND ANY EXPRESS OR IMPLIED WARRANTIES, INCLUDING, BUT NOT
 * LIMITED TO, THE IMPLIED WARRANTIES OF MERCHANTABILITY AND FITNESS
 * FOR A PARTICULAR PURPOSE ARE DISCLAIMED. IN NO EVENT SHALL THE
 * COPYRIGHT OWNER OR CONTRIBUTORS BE LIABLE FOR ANY DIRECT, INDIRECT,
 * INCIDENTAL, SPECIAL, EXEMPLARY, OR CONSEQUENTIAL DAMAGES (INCLUDING,
 * BUT NOT LIMITED TO, PROCUREMENT OF SUBSTITUTE GOODS OR SERVICES;
 * LOSS OF USE, DATA, OR PROFITS; OR BUSINESS INTERRUPTION) HOWEVER
 * CAUSED AND ON ANY THEORY OF LIABILITY, WHETHER IN CONTRACT, STRICT
 * LIABILITY, OR TORT (INCLUDING NEGLIGENCE OR OTHERWISE) ARISING IN
 * ANY WAY OUT OF THE USE OF THIS SOFTWARE, EVEN IF ADVISED OF THE
 * POSSIBILITY OF SUCH DAMAGE.
 */

if (strpos('@php_bin@', '@php_bin') === 0) {
<<<<<<< HEAD
    set_include_path(__DIR__ . PATH_SEPARATOR . get_include_path());
} else {
    set_include_path('@php_dir@' . PATH_SEPARATOR . get_include_path());
=======
    require dirname(__FILE__) . DIRECTORY_SEPARATOR . 'PHPUnit/Autoload.php';
} else {
    require '@php_dir@' . DIRECTORY_SEPARATOR . 'PHPUnit/Autoload.php';
>>>>>>> a3bf2a69
}

PHPUnit_TextUI_Command::main();<|MERGE_RESOLUTION|>--- conflicted
+++ resolved
@@ -36,15 +36,9 @@
  */
 
 if (strpos('@php_bin@', '@php_bin') === 0) {
-<<<<<<< HEAD
-    set_include_path(__DIR__ . PATH_SEPARATOR . get_include_path());
-} else {
-    set_include_path('@php_dir@' . PATH_SEPARATOR . get_include_path());
-=======
-    require dirname(__FILE__) . DIRECTORY_SEPARATOR . 'PHPUnit/Autoload.php';
+    require __DIR__ . DIRECTORY_SEPARATOR . 'PHPUnit/Autoload.php';
 } else {
     require '@php_dir@' . DIRECTORY_SEPARATOR . 'PHPUnit/Autoload.php';
->>>>>>> a3bf2a69
 }
 
 PHPUnit_TextUI_Command::main();