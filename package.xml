--- conflicted
+++ resolved
@@ -19,13 +19,8 @@
  </lead>
  <date>2014-MM-DD</date>
  <version>
-<<<<<<< HEAD
-  <release>3.9.0</release>
-  <api>3.9.0</api>
-=======
-  <release>4.0.0</release>
-  <api>4.0.0</api>
->>>>>>> e5b50bc6
+  <release>4.1.0</release>
+  <api>4.1.0</api>
  </version>
  <stability>
   <release>alpha</release>
