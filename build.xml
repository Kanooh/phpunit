--- conflicted
+++ resolved
@@ -228,11 +228,8 @@
    </fileset>
   </copy>
 
-<<<<<<< HEAD
   <copy todir="${basedir}/build/phar" file="${basedir}/build/ca.pem" />
 
-=======
->>>>>>> 780cdb1d
   <copy todir="${basedir}/build/phar/php-file-iterator">
    <fileset dir="${basedir}/vendor/phpunit/php-file-iterator/File">
     <include name="**/*.php" />
@@ -268,7 +265,6 @@
    </fileset>
   </copy>
 
-<<<<<<< HEAD
   <copy todir="${basedir}/build/phar/sebastian-diff">
    <fileset dir="${basedir}/vendor/sebastian/diff/src">
     <include name="**/*.php" />
@@ -290,8 +286,6 @@
    </fileset>
   </copy>
 
-=======
->>>>>>> 780cdb1d
   <copy todir="${basedir}/build/phar/symfony">
    <fileset dir="${basedir}/vendor/symfony">
     <include name="**/*.php" />
@@ -341,10 +335,7 @@
   <chmod file="${basedir}/build/phpunit-${version}.phar" perm="ugo+rx"/>
 
   <delete dir="${basedir}/build/phar"/>
-<<<<<<< HEAD
-=======
   <delete dir="${basedir}/bin"/>
->>>>>>> 780cdb1d
   <delete dir="${basedir}/vendor"/>
   <delete file="${basedir}/composer.lock"/>
   <delete file="${basedir}/composer.phar"/>
