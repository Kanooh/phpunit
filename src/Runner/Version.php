--- conflicted
+++ resolved
@@ -34,11 +34,7 @@
         }
 
         if (self::$version === null) {
-<<<<<<< HEAD
-            $version = new SebastianBergmann\Version('4.8', dirname(dirname(__DIR__)));
-=======
-            $version       = new SebastianBergmann\Version('4.7.1', dirname(dirname(__DIR__)));
->>>>>>> fa9bf016
+            $version       = new SebastianBergmann\Version('4.8', dirname(dirname(__DIR__)));
             self::$version = $version->getVersion();
         }
 
