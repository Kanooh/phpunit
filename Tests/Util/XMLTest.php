--- conflicted
+++ resolved
@@ -320,21 +320,39 @@
 
         $this->assertEquals($tag, $converted);
     }
-<<<<<<< HEAD
-
-    public function testPrepareStringEscapesChars()
-    {
-        $this->assertEquals('&#x1b;', PHPUnit_Util_XML::prepareString("\033"));
-=======
-    
-    public function testPrepareString() {
-        for($i = 0; $i < 256; $i++) {
-            $escapedString = PHPUnit_Util_XML::prepareString(chr($i));
-            
-            $xml = "<?xml version='1.0' encoding='UTF-8' ?><tag>$escapedString</tag>";
-
-            DOMDocument::loadXML($xml); // Throws an exception, if invalid chars are found
-        }
->>>>>>> 9087b0a4
+
+    /**
+     * @dataProvider charProvider
+     */
+    public function testPrepareString($char)
+    {
+        $e = null;
+
+        $escapedString = PHPUnit_Util_XML::prepareString($char);
+        $xml = "<?xml version='1.0' encoding='UTF-8' ?><tag>$escapedString</tag>";
+        $dom = new DomDocument('1.0', 'UTF-8');
+
+        try {
+            $dom->loadXML($xml);
+        }
+
+        catch (Exception $e) {
+        }
+
+        $this->assertNull($e, sprintf(
+          'PHPUnit_Util_XML::prepareString("\x%02x") should not crash DomDocument',
+          ord($char)
+        ));
+    }
+
+    public function charProvider()
+    {
+        $data = array();
+
+        for ($i = 0; $i < 256; $i++) {
+            $data[] = array(chr($i));
+        }
+
+        return $data;
     }
 }