<?php
/**
 * PHPUnit
 *
 * Copyright (c) 2002-2008, Sebastian Bergmann <sb@sebastian-bergmann.de>.
 * All rights reserved.
 *
 * Redistribution and use in source and binary forms, with or without
 * modification, are permitted provided that the following conditions
 * are met:
 *
 *   * Redistributions of source code must retain the above copyright
 *     notice, this list of conditions and the following disclaimer.
 *
 *   * Redistributions in binary form must reproduce the above copyright
 *     notice, this list of conditions and the following disclaimer in
 *     the documentation and/or other materials provided with the
 *     distribution.
 *
 *   * Neither the name of Sebastian Bergmann nor the names of his
 *     contributors may be used to endorse or promote products derived
 *     from this software without specific prior written permission.
 *
 * THIS SOFTWARE IS PROVIDED BY THE COPYRIGHT HOLDERS AND CONTRIBUTORS
 * "AS IS" AND ANY EXPRESS OR IMPLIED WARRANTIES, INCLUDING, BUT NOT
 * LIMITED TO, THE IMPLIED WARRANTIES OF MERCHANTABILITY AND FITNESS
 * FOR A PARTICULAR PURPOSE ARE DISCLAIMED. IN NO EVENT SHALL THE
 * COPYRIGHT OWNER OR CONTRIBUTORS BE LIABLE FOR ANY DIRECT, INDIRECT,
 * INCIDENTAL, SPECIAL, EXEMPLARY, OR CONSEQUENTIAL DAMAGES (INCLUDING,
 * BUT NOT LIMITED TO, PROCUREMENT OF SUBSTITUTE GOODS OR SERVICES;
 * LOSS OF USE, DATA, OR PROFITS; OR BUSINESS INTERRUPTION) HOWEVER
 * CAUSED AND ON ANY THEORY OF LIABILITY, WHETHER IN CONTRACT, STRICT
 * LIABILITY, OR TORT (INCLUDING NEGLIGENCE OR OTHERWISE) ARISING IN
 * ANY WAY OUT OF THE USE OF THIS SOFTWARE, EVEN IF ADVISED OF THE
 * POSSIBILITY OF SUCH DAMAGE.
 *
 * @category   Testing
 * @package    PHPUnit
 * @author     Sebastian Bergmann <sb@sebastian-bergmann.de>
 * @copyright  2002-2008 Sebastian Bergmann <sb@sebastian-bergmann.de>
 * @license    http://www.opensource.org/licenses/bsd-license.php  BSD License
 * @version    SVN: $Id$
 * @link       http://www.phpunit.de/
 * @since      File available since Release 3.0.0
 */

require_once 'PHPUnit/Framework/TestCase.php';

<<<<<<< HEAD
require_once dirname(__DIR__) . DIRECTORY_SEPARATOR . '_files' . DIRECTORY_SEPARATOR . 'ClassWithNonPublicAttributes.php';
=======
require_once dirname(dirname(__FILE__)) . DIRECTORY_SEPARATOR . '_files' . DIRECTORY_SEPARATOR . 'ClassWithNonPublicAttributes.php';
>>>>>>> 3b3c14ea

/**
 *
 *
 * @category   Testing
 * @package    PHPUnit
 * @author     Sebastian Bergmann <sb@sebastian-bergmann.de>
 * @copyright  2002-2008 Sebastian Bergmann <sb@sebastian-bergmann.de>
 * @license    http://www.opensource.org/licenses/bsd-license.php  BSD License
 * @version    Release: @package_version@
 * @link       http://www.phpunit.de/
 * @since      Class available since Release 3.0.0
 */
class Framework_ConstraintTest extends PHPUnit_Framework_TestCase
{
    public function testConstraintArrayHasKey()
    {
        $constraint = new PHPUnit_Framework_Constraint_ArrayHasKey(0);

        $this->assertFalse($constraint->evaluate(array()));
<<<<<<< HEAD
        $this->assertEquals('has the key <integer:0>', (string)$constraint);
=======
        $this->assertEquals('has the key <integer:0>', $constraint->toString());
>>>>>>> 3b3c14ea

        try {
            $constraint->fail(array(), '');
        }

        catch (PHPUnit_Framework_ExpectationFailedException $e) {
            $this->assertEquals(
              "Failed asserting that an array has the key <integer:0>.",
              $e->getDescription()
            );

            return;
        }

        $this->fail();
    }

    public function testConstraintArrayHasKey2()
    {
        $constraint = new PHPUnit_Framework_Constraint_ArrayHasKey(0);

        try {
            $constraint->fail(array(), 'custom message');
        }

        catch (PHPUnit_Framework_ExpectationFailedException $e) {
            $this->assertEquals(
              "custom message\nFailed asserting that an array has the key <integer:0>.",
              $e->getDescription()
            );

            return;
        }

        $this->fail();
    }

    public function testConstraintArrayNotHasKey()
    {
        $constraint = new PHPUnit_Framework_Constraint_Not(
          new PHPUnit_Framework_Constraint_ArrayHasKey(0)
        );

        $this->assertTrue($constraint->evaluate(array()));
<<<<<<< HEAD
        $this->assertEquals('does not have the key <integer:0>', (string)$constraint);
=======
        $this->assertEquals('does not have the key <integer:0>', $constraint->toString());
>>>>>>> 3b3c14ea

        try {
            $constraint->fail(array(0), '', TRUE);
        }

        catch (PHPUnit_Framework_ExpectationFailedException $e) {
            $this->assertEquals(
              "Failed asserting that an array does not have the key <integer:0>.",
              $e->getDescription()
            );

            return;
        }

        $this->fail();
    }

    public function testConstraintArrayNotHasKey2()
    {
        $constraint = new PHPUnit_Framework_Constraint_Not(
          new PHPUnit_Framework_Constraint_ArrayHasKey(0)
        );

        try {
            $constraint->fail(array(0), 'custom message', TRUE);
        }

        catch (PHPUnit_Framework_ExpectationFailedException $e) {
            $this->assertEquals(
              "custom message\nFailed asserting that an array does not have the key <integer:0>.",
              $e->getDescription()
            );

            return;
        }

        $this->fail();
    }

    public function testConstraintFileExists()
    {
        $constraint = new PHPUnit_Framework_Constraint_FileExists;

        $this->assertFalse($constraint->evaluate('foo'));
        $this->assertEquals('file exists', (string)$constraint);

        try {
            $constraint->fail('foo', '');
        }

        catch (PHPUnit_Framework_ExpectationFailedException $e) {
            $this->assertEquals(
              'Failed asserting that file "foo" exists.',
              $e->getDescription()
            );

            return;
        }

        $this->fail();
    }

    public function testConstraintFileExists2()
    {
        $constraint = new PHPUnit_Framework_Constraint_FileExists;

        try {
            $constraint->fail('foo', 'custom message');
        }

        catch (PHPUnit_Framework_ExpectationFailedException $e) {
            $this->assertEquals(
              "custom message\nFailed asserting that file \"foo\" exists.",
              $e->getDescription()
            );

            return;
        }

        $this->fail();
    }

    public function testConstraintFileNotExists()
    {
        $constraint = new PHPUnit_Framework_Constraint_Not(
          new PHPUnit_Framework_Constraint_FileExists
        );

        $this->assertTrue($constraint->evaluate('foo'));
        $this->assertEquals('file does not exist', (string)$constraint);

        try {
            $constraint->fail('foo', '', TRUE);
        }

        catch (PHPUnit_Framework_ExpectationFailedException $e) {
            $this->assertEquals(
              'Failed asserting that file "foo" does not exist.',
              $e->getDescription()
            );

            return;
        }

        $this->fail();
    }

    public function testConstraintFileNotExists2()
    {
        $constraint = new PHPUnit_Framework_Constraint_Not(
          new PHPUnit_Framework_Constraint_FileExists
        );

        try {
            $constraint->fail('foo', 'custom message', TRUE);
        }

        catch (PHPUnit_Framework_ExpectationFailedException $e) {
            $this->assertEquals(
              "custom message\nFailed asserting that file \"foo\" does not exist.",
              $e->getDescription()
            );

            return;
        }

        $this->fail();
    }

    public function testConstraintGreaterThan()
    {
        $constraint = new PHPUnit_Framework_Constraint_GreaterThan(1);

        $this->assertFalse($constraint->evaluate(0));
        $this->assertTrue($constraint->evaluate(2));
        $this->assertEquals('is greater than <integer:1>', (string)$constraint);

        try {
            $constraint->fail(0, '');
        }

        catch (PHPUnit_Framework_ExpectationFailedException $e) {
            $this->assertEquals(
              "Failed asserting that <integer:0> is greater than <integer:1>.",
              $e->getDescription()
            );

            return;
        }

        $this->fail();
    }

    public function testConstraintGreaterThan2()
    {
        $constraint = new PHPUnit_Framework_Constraint_GreaterThan(1);

        try {
            $constraint->fail(0, 'custom message');
        }

        catch (PHPUnit_Framework_ExpectationFailedException $e) {
            $this->assertEquals(
              "custom message\nFailed asserting that <integer:0> is greater than <integer:1>.",
              $e->getDescription()
            );

            return;
        }

        $this->fail();
    }

    public function testConstraintNotGreaterThan()
    {
        $constraint = new PHPUnit_Framework_Constraint_Not(
          new PHPUnit_Framework_Constraint_GreaterThan(1)
        );

        $this->assertTrue($constraint->evaluate(1));
        $this->assertEquals('is not greater than <integer:1>', (string)$constraint);

        try {
            $constraint->fail(1, '', TRUE);
        }

        catch (PHPUnit_Framework_ExpectationFailedException $e) {
            $this->assertEquals(
              "Failed asserting that <integer:1> is not greater than <integer:1>.",
              $e->getDescription()
            );

            return;
        }

        $this->fail();
    }

    public function testConstraintNotGreaterThan2()
    {
        $constraint = new PHPUnit_Framework_Constraint_Not(
          new PHPUnit_Framework_Constraint_GreaterThan(1)
        );

        try {
            $constraint->fail(1, 'custom message', TRUE);
        }

        catch (PHPUnit_Framework_ExpectationFailedException $e) {
            $this->assertEquals(
              "custom message\nFailed asserting that <integer:1> is not greater than <integer:1>.",
              $e->getDescription()
            );

            return;
        }

        $this->fail();
    }

    public function testConstraintIsAnything()
    {
        $constraint = new PHPUnit_Framework_Constraint_IsAnything;

        $this->assertTrue($constraint->evaluate(NULL));
        $this->assertNull($constraint->fail(NULL, ''));
        $this->assertEquals('is anything', (string)$constraint);
    }

    public function testConstraintNotIsAnything()
    {
        $constraint = new PHPUnit_Framework_Constraint_Not(
          new PHPUnit_Framework_Constraint_IsAnything
        );

        $this->assertFalse($constraint->evaluate(NULL));
        $this->assertNull($constraint->fail(NULL, ''));
        $this->assertEquals('is not anything', (string)$constraint);
    }

    public function testConstraintIsEqual()
    {
        $constraint = new PHPUnit_Framework_Constraint_IsEqual(1);

        $this->assertFalse($constraint->evaluate(0));
        $this->assertTrue($constraint->evaluate(1));
        $this->assertEquals('is equal to <integer:1>', (string)$constraint);

        try {
            $constraint->fail(0, '');
        }

        catch (PHPUnit_Framework_ExpectationFailedException $e) {
            $this->assertEquals(
              "Failed asserting that <integer:0> is equal to <integer:1>.",
              $e->getDescription()
            );

            return;
        }

        $this->fail();
    }

    public function testConstraintIsEqual2()
    {
        $constraint = new PHPUnit_Framework_Constraint_IsEqual(1);

        try {
            $constraint->fail(0, 'custom message');
        }

        catch (PHPUnit_Framework_ExpectationFailedException $e) {
            $this->assertEquals(
              "custom message\nFailed asserting that <integer:0> is equal to <integer:1>.",
              $e->getDescription()
            );

            return;
        }

        $this->fail();
    }

    public function testConstraintIsNotEqual()
    {
        $constraint = new PHPUnit_Framework_Constraint_Not(
          new PHPUnit_Framework_Constraint_IsEqual(1)
        );

        $this->assertTrue($constraint->evaluate(0));
        $this->assertFalse($constraint->evaluate(1));
        $this->assertEquals('is not equal to <integer:1>', (string)$constraint);

        try {
            $constraint->fail(1, '', TRUE);
        }

        catch (PHPUnit_Framework_ExpectationFailedException $e) {
            $this->assertEquals(
              "Failed asserting that <integer:1> is not equal to <integer:1>.",
              $e->getDescription()
            );

            return;
        }

        $this->fail();
    }

    public function testConstraintIsNotEqual2()
    {
        $constraint = new PHPUnit_Framework_Constraint_Not(
          new PHPUnit_Framework_Constraint_IsEqual(1)
        );

        try {
            $constraint->fail(1, 'custom message', TRUE);
        }

        catch (PHPUnit_Framework_ExpectationFailedException $e) {
            $this->assertEquals(
              "custom message\nFailed asserting that <integer:1> is not equal to <integer:1>.",
              $e->getDescription()
            );

            return;
        }

        $this->fail();
    }

    public function testConstraintIsIdentical()
    {
        $a = new stdClass;
        $b = new stdClass;

        $constraint = new PHPUnit_Framework_Constraint_IsIdentical($a);

        $this->assertFalse($constraint->evaluate($b));
        $this->assertTrue($constraint->evaluate($a));
<<<<<<< HEAD
        $this->assertEquals('is identical to an object of class "stdClass"', (string)$constraint);
=======
        $this->assertEquals('is identical to an object of class "stdClass"', $constraint->toString());
>>>>>>> 3b3c14ea

        try {
            $constraint->fail($b, '');
        }

        catch (PHPUnit_Framework_ExpectationFailedException $e) {
            $this->assertEquals(
              "Failed asserting that \nstdClass Object\n(\n)\n is identical to an object of class \"stdClass\".",
              $e->getDescription()
            );

            return;
        }

        $this->fail();
    }

    public function testConstraintIsIdentical2()
    {
        $a = new stdClass;
        $b = new stdClass;

        $constraint = new PHPUnit_Framework_Constraint_IsIdentical($a);

        try {
            $constraint->fail($b, 'custom message');
        }

        catch (PHPUnit_Framework_ExpectationFailedException $e) {
            $this->assertEquals(
              "custom message\nFailed asserting that \nstdClass Object\n(\n)\n is identical to an object of class \"stdClass\".",
              $e->getDescription()
            );

            return;
        }

        $this->fail();
    }

    public function testConstraintIsNotIdentical()
    {
        $a = new stdClass;
        $b = new stdClass;

        $constraint = new PHPUnit_Framework_Constraint_Not(
          new PHPUnit_Framework_Constraint_IsIdentical($a)
        );

        $this->assertTrue($constraint->evaluate($b));
        $this->assertFalse($constraint->evaluate($a));
<<<<<<< HEAD
        $this->assertEquals("is not identical to an object of class \"stdClass\"", (string)$constraint);
=======
        $this->assertEquals("is not identical to an object of class \"stdClass\"", $constraint->toString());
>>>>>>> 3b3c14ea

        try {
            $constraint->fail($a, '', TRUE);
        }

        catch (PHPUnit_Framework_ExpectationFailedException $e) {
            $this->assertEquals(
              "Failed asserting that \nstdClass Object\n(\n)\n is not identical to an object of class \"stdClass\".",
              $e->getDescription()
            );

            return;
        }

        $this->fail();
    }

    public function testConstraintIsNotIdentical2()
    {
        $a = new stdClass;

        $constraint = new PHPUnit_Framework_Constraint_Not(
          new PHPUnit_Framework_Constraint_IsIdentical($a)
        );

        try {
            $constraint->fail($a, 'custom message', TRUE);
        }

        catch (PHPUnit_Framework_ExpectationFailedException $e) {
            $this->assertEquals(
              "custom message\nFailed asserting that \nstdClass Object\n(\n)\n is not identical to an object of class \"stdClass\".",
              $e->getDescription()
            );

            return;
        }

        $this->fail();
    }

    public function testConstraintIsInstanceOf()
    {
        $constraint = new PHPUnit_Framework_Constraint_IsInstanceOf('Exception');

        $this->assertFalse($constraint->evaluate(new stdClass));
        $this->assertTrue($constraint->evaluate(new Exception));
        $this->assertEquals('is instance of class "Exception"', (string)$constraint);

        try {
            $constraint->fail(new stdClass, '');
        }

        catch (PHPUnit_Framework_ExpectationFailedException $e) {
            $this->assertEquals(
              'Failed asserting that <stdClass> is an instance of class "Exception".',
              $e->getDescription()
            );

            return;
        }

        $this->fail();
    }

    public function testConstraintIsInstanceOf2()
    {
        $constraint = new PHPUnit_Framework_Constraint_IsInstanceOf('Exception');

        try {
            $constraint->fail(new stdClass, 'custom message');
        }

        catch (PHPUnit_Framework_ExpectationFailedException $e) {
            $this->assertEquals(
              "custom message\nFailed asserting that <stdClass> is an instance of class \"Exception\".",
              $e->getDescription()
            );

            return;
        }

        $this->fail();
    }

    public function testConstraintIsNotInstanceOf()
    {
        $constraint = new PHPUnit_Framework_Constraint_Not(
          new PHPUnit_Framework_Constraint_IsInstanceOf('stdClass')
        );

        $this->assertFalse($constraint->evaluate(new stdClass));
        $this->assertTrue($constraint->evaluate(new Exception));
        $this->assertEquals('is not instance of class "stdClass"', (string)$constraint);

        try {
            $constraint->fail(new stdClass, '', TRUE);
        }

        catch (PHPUnit_Framework_ExpectationFailedException $e) {
            $this->assertEquals(
              'Failed asserting that <stdClass> is not an instance of class "stdClass".',
              $e->getDescription()
            );

            return;
        }

        $this->fail();
    }

    public function testConstraintIsNotInstanceOf2()
    {
        $constraint = new PHPUnit_Framework_Constraint_Not(
          new PHPUnit_Framework_Constraint_IsInstanceOf('stdClass')
        );

        try {
            $constraint->fail(new stdClass, 'custom message', TRUE);
        }

        catch (PHPUnit_Framework_ExpectationFailedException $e) {
            $this->assertEquals(
              "custom message\nFailed asserting that <stdClass> is not an instance of class \"stdClass\".",
              $e->getDescription()
            );

            return;
        }

        $this->fail();
    }

    public function testConstraintIsType()
    {
        $constraint = new PHPUnit_Framework_Constraint_IsType('string');

        $this->assertFalse($constraint->evaluate(0));
        $this->assertTrue($constraint->evaluate(''));
        $this->assertEquals('is of type "string"', (string)$constraint);

        try {
            $constraint->fail(new stdClass, '');
        }

        catch (PHPUnit_Framework_ExpectationFailedException $e) {
            $this->assertEquals(
              "Failed asserting that \nstdClass Object\n(\n)\n is of type \"string\".",
              $e->getDescription()
            );

            return;
        }

        $this->fail();
    }

    public function testConstraintIsType2()
    {
        $constraint = new PHPUnit_Framework_Constraint_IsType('string');

        try {
            $constraint->fail(new stdClass, 'custom message');
        }

        catch (PHPUnit_Framework_ExpectationFailedException $e) {
            $this->assertEquals(
              "custom message\nFailed asserting that \nstdClass Object\n(\n)\n is of type \"string\".",
              $e->getDescription()
            );

            return;
        }

        $this->fail();
    }

    public function testConstraintIsNotType()
    {
        $constraint = new PHPUnit_Framework_Constraint_Not(
          new PHPUnit_Framework_Constraint_IsType('string')
        );

        $this->assertTrue($constraint->evaluate(0));
        $this->assertFalse($constraint->evaluate(''));
        $this->assertEquals('is not of type "string"', (string)$constraint);

        try {
            $constraint->fail('', '', TRUE);
        }

        catch (PHPUnit_Framework_ExpectationFailedException $e) {
            $this->assertEquals(
              'Failed asserting that <string:> is not of type "string".',
              $e->getDescription()
            );

            return;
        }

        $this->fail();
    }

    public function testConstraintIsNotType2()
    {
        $constraint = new PHPUnit_Framework_Constraint_Not(
          new PHPUnit_Framework_Constraint_IsType('string')
        );

        try {
            $constraint->fail('', 'custom message', TRUE);
        }

        catch (PHPUnit_Framework_ExpectationFailedException $e) {
            $this->assertEquals(
              "custom message\nFailed asserting that <string:> is not of type \"string\".",
              $e->getDescription()
            );

            return;
        }

        $this->fail();
    }

    public function testConstraintLessThan()
    {
        $constraint = new PHPUnit_Framework_Constraint_LessThan(1);

        $this->assertTrue($constraint->evaluate(0));
        $this->assertFalse($constraint->evaluate(2));
        $this->assertEquals('is less than <integer:1>', (string)$constraint);

        try {
            $constraint->fail(0, '');
        }

        catch (PHPUnit_Framework_ExpectationFailedException $e) {
            $this->assertEquals(
              "Failed asserting that <integer:0> is less than <integer:1>.",
              $e->getDescription()
            );

            return;
        }

        $this->fail();
    }

    public function testConstraintLessThan2()
    {
        $constraint = new PHPUnit_Framework_Constraint_LessThan(1);

        try {
            $constraint->fail(0, 'custom message');
        }

        catch (PHPUnit_Framework_ExpectationFailedException $e) {
            $this->assertEquals(
              "custom message\nFailed asserting that <integer:0> is less than <integer:1>.",
              $e->getDescription()
            );

            return;
        }

        $this->fail();
    }

    public function testConstraintNotLessThan()
    {
        $constraint = new PHPUnit_Framework_Constraint_Not(
          new PHPUnit_Framework_Constraint_LessThan(1)
        );

        $this->assertTrue($constraint->evaluate(1));
        $this->assertEquals('is not less than <integer:1>', (string)$constraint);

        try {
            $constraint->fail(1, '', TRUE);
        }

        catch (PHPUnit_Framework_ExpectationFailedException $e) {
            $this->assertEquals(
              "Failed asserting that <integer:1> is not less than <integer:1>.",
              $e->getDescription()
            );

            return;
        }

        $this->fail();
    }

    public function testConstraintNotLessThan2()
    {
        $constraint = new PHPUnit_Framework_Constraint_Not(
          new PHPUnit_Framework_Constraint_LessThan(1)
        );

        try {
            $constraint->fail(1, 'custom message', TRUE);
        }

        catch (PHPUnit_Framework_ExpectationFailedException $e) {
            $this->assertEquals(
              "custom message\nFailed asserting that <integer:1> is not less than <integer:1>.",
              $e->getDescription()
            );

            return;
        }

        $this->fail();
    }

    public function testConstraintObjectHasAttribute()
    {
        $constraint = new PHPUnit_Framework_Constraint_ObjectHasAttribute('foo');

        $this->assertFalse($constraint->evaluate(new stdClass));
        $this->assertEquals('has attribute "foo"', (string)$constraint);

        try {
            $constraint->fail(new stdClass, '');
        }

        catch (PHPUnit_Framework_ExpectationFailedException $e) {
            $this->assertEquals(
              "Failed asserting that \nstdClass Object\n(\n)\n has attribute \"foo\".",
              $e->getDescription()
            );

            return;
        }

        $this->fail();
    }

    public function testConstraintObjectHasAttribute2()
    {
        $constraint = new PHPUnit_Framework_Constraint_ObjectHasAttribute('foo');

        try {
            $constraint->fail(new stdClass, 'custom message');
        }

        catch (PHPUnit_Framework_ExpectationFailedException $e) {
            $this->assertEquals(
              "custom message\nFailed asserting that \nstdClass Object\n(\n)\n has attribute \"foo\".",
              $e->getDescription()
            );

            return;
        }

        $this->fail();
    }

    public function testConstraintObjectNotHasAttribute()
    {
        $constraint = new PHPUnit_Framework_Constraint_Not(
          new PHPUnit_Framework_Constraint_ObjectHasAttribute('foo')
        );

        $this->assertTrue($constraint->evaluate(new stdClass));
        $this->assertEquals('does not have attribute "foo"', (string)$constraint);

        $o = new stdClass;
        $o->foo = 'bar';

        try {
            $constraint->fail($o, '', TRUE);
        }

        catch (PHPUnit_Framework_ExpectationFailedException $e) {
            $this->assertEquals(
              "Failed asserting that \nstdClass Object\n(\n    [foo] => bar\n)\n does not have attribute \"foo\".",
              $e->getDescription()
            );

            return;
        }

        $this->fail();
    }

    public function testConstraintObjectNotHasAttribute2()
    {
        $constraint = new PHPUnit_Framework_Constraint_Not(
          new PHPUnit_Framework_Constraint_ObjectHasAttribute('foo')
        );

        $o = new stdClass;
        $o->foo = 'bar';

        try {
            $constraint->fail($o, 'custom message', TRUE);
        }

        catch (PHPUnit_Framework_ExpectationFailedException $e) {
            $this->assertEquals(
              "custom message\nFailed asserting that \nstdClass Object\n(\n    [foo] => bar\n)\n does not have attribute \"foo\".",
              $e->getDescription()
            );

            return;
        }

        $this->fail();
    }

    public function testConstraintPCREMatch()
    {
        $constraint = new PHPUnit_Framework_Constraint_PCREMatch('/foo/');

        $this->assertFalse($constraint->evaluate('barbazbar'));
        $this->assertTrue($constraint->evaluate('barfoobar'));
        $this->assertEquals('matches PCRE pattern "/foo/"', (string)$constraint);

        try {
            $constraint->fail('barbazbar', '');
        }

        catch (PHPUnit_Framework_ExpectationFailedException $e) {
            $this->assertEquals(
              'Failed asserting that <string:barbazbar> matches PCRE pattern "/foo/".',
              $e->getDescription()
            );

            return;
        }

        $this->fail();
    }

    public function testConstraintPCREMatch2()
    {
        $constraint = new PHPUnit_Framework_Constraint_PCREMatch('/foo/');

        try {
            $constraint->fail('barbazbar', 'custom message');
        }

        catch (PHPUnit_Framework_ExpectationFailedException $e) {
            $this->assertEquals(
              "custom message\nFailed asserting that <string:barbazbar> matches PCRE pattern \"/foo/\".",
              $e->getDescription()
            );

            return;
        }

        $this->fail();
    }

    public function testConstraintPCRENotMatch()
    {
        $constraint = new PHPUnit_Framework_Constraint_Not(
          new PHPUnit_Framework_Constraint_PCREMatch('/foo/')
        );

        $this->assertTrue($constraint->evaluate('barbazbar'));
        $this->assertFalse($constraint->evaluate('barfoobar'));
        $this->assertEquals('does not match PCRE pattern "/foo/"', (string)$constraint);

        try {
            $constraint->fail('barfoobar', '', TRUE);
        }

        catch (PHPUnit_Framework_ExpectationFailedException $e) {
            $this->assertEquals(
              'Failed asserting that <string:barfoobar> does not match PCRE pattern "/foo/".',
              $e->getDescription()
            );

            return;
        }

        $this->fail();
    }

    public function testConstraintPCRENotMatch2()
    {
        $constraint = new PHPUnit_Framework_Constraint_Not(
          new PHPUnit_Framework_Constraint_PCREMatch('/foo/')
        );

        try {
            $constraint->fail('barfoobar', 'custom message', TRUE);
        }

        catch (PHPUnit_Framework_ExpectationFailedException $e) {
            $this->assertEquals(
              "custom message\nFailed asserting that <string:barfoobar> does not match PCRE pattern \"/foo/\".",
              $e->getDescription()
            );

            return;
        }

        $this->fail();
    }

    public function testConstraintStringContains()
    {
        $constraint = new PHPUnit_Framework_Constraint_StringContains('foo');

        $this->assertFalse($constraint->evaluate('barbazbar'));
        $this->assertTrue($constraint->evaluate('barfoobar'));
        $this->assertEquals('contains "foo"', (string)$constraint);

        try {
            $constraint->fail('barbazbar', '');
        }

        catch (PHPUnit_Framework_ExpectationFailedException $e) {
            $this->assertEquals(
              'Failed asserting that <string:barbazbar> contains "foo".',
              $e->getDescription()
            );

            return;
        }

        $this->fail();
    }

    public function testConstraintStringContains2()
    {
        $constraint = new PHPUnit_Framework_Constraint_StringContains('foo');

        try {
            $constraint->fail('barbazbar', 'custom message');
        }

        catch (PHPUnit_Framework_ExpectationFailedException $e) {
            $this->assertEquals(
              "custom message\nFailed asserting that <string:barbazbar> contains \"foo\".",
              $e->getDescription()
            );

            return;
        }

        $this->fail();
    }

    public function testConstraintStringNotContains()
    {
        $constraint = new PHPUnit_Framework_Constraint_Not(
          new PHPUnit_Framework_Constraint_StringContains('foo')
        );

        $this->assertTrue($constraint->evaluate('barbazbar'));
        $this->assertFalse($constraint->evaluate('barfoobar'));
        $this->assertEquals('does not contain "foo"', (string)$constraint);

        try {
            $constraint->fail('barfoobar', '', TRUE);
        }

        catch (PHPUnit_Framework_ExpectationFailedException $e) {
            $this->assertEquals(
              'Failed asserting that <string:barfoobar> does not contain "foo".',
              $e->getDescription()
            );

            return;
        }

        $this->fail();
    }

    public function testConstraintStringNotContains2()
    {
        $constraint = new PHPUnit_Framework_Constraint_Not(
          new PHPUnit_Framework_Constraint_StringContains('foo')
        );

        try {
            $constraint->fail('barfoobar', 'custom message', TRUE);
        }

        catch (PHPUnit_Framework_ExpectationFailedException $e) {
            $this->assertEquals(
              "custom message\nFailed asserting that <string:barfoobar> does not contain \"foo\".",
              $e->getDescription()
            );

            return;
        }

        $this->fail();
    }

    public function testConstraintTraversableContains()
    {
        $constraint = new PHPUnit_Framework_Constraint_TraversableContains('foo');

        $this->assertFalse($constraint->evaluate(array('bar')));
        $this->assertTrue($constraint->evaluate(array('foo')));
        $this->assertEquals('contains <string:foo>', (string)$constraint);

        try {
            $constraint->fail(array('bar'), '');
        }

        catch (PHPUnit_Framework_ExpectationFailedException $e) {
            $this->assertEquals(
              'Failed asserting that an array contains <string:foo>.',
              $e->getDescription()
            );

            return;
        }

        $this->fail();
    }

    public function testConstraintTraversableContains2()
    {
        $constraint = new PHPUnit_Framework_Constraint_TraversableContains('foo');

        try {
            $constraint->fail(array('bar'), 'custom message');
        }

        catch (PHPUnit_Framework_ExpectationFailedException $e) {
            $this->assertEquals(
              "custom message\nFailed asserting that an array contains <string:foo>.",
              $e->getDescription()
            );

            return;
        }

        $this->fail();
    }

    public function testConstraintTraversableNotContains()
    {
        $constraint = new PHPUnit_Framework_Constraint_Not(
          new PHPUnit_Framework_Constraint_TraversableContains('foo')
        );

        $this->assertTrue($constraint->evaluate(array('bar')));
        $this->assertFalse($constraint->evaluate(array('foo')));
        $this->assertEquals('does not contain <string:foo>', (string)$constraint);

        try {
            $constraint->fail(array('foo'), '', TRUE);
        }

        catch (PHPUnit_Framework_ExpectationFailedException $e) {
            $this->assertEquals(
              'Failed asserting that an array does not contain <string:foo>.',
              $e->getDescription()
            );

            return;
        }

        $this->fail();
    }

    public function testConstraintTraversableNotContains2()
    {
        $constraint = new PHPUnit_Framework_Constraint_Not(
          new PHPUnit_Framework_Constraint_TraversableContains('foo')
        );

        try {
<<<<<<< HEAD
=======
            $constraint->fail(array('foo'), '', TRUE);
        }

        catch (PHPUnit_Framework_ExpectationFailedException $e) {
            $this->assertEquals(
              'Failed asserting that an array does not contain <string:foo>.',
              $e->getDescription()
            );

            return;
        }

        $this->fail();
    }

    public function testConstraintTraversableNotContains2()
    {
        $constraint = new PHPUnit_Framework_Constraint_Not(
          new PHPUnit_Framework_Constraint_TraversableContains('foo')
        );

        try {
>>>>>>> 3b3c14ea
            $constraint->fail(array('foo'), 'custom message', TRUE);
        }

        catch (PHPUnit_Framework_ExpectationFailedException $e) {
            $this->assertEquals(
              "custom message\nFailed asserting that an array does not contain <string:foo>.",
              $e->getDescription()
            );

            return;
        }

        $this->fail();
    }
}
?><|MERGE_RESOLUTION|>--- conflicted
+++ resolved
@@ -46,11 +46,7 @@
 
 require_once 'PHPUnit/Framework/TestCase.php';
 
-<<<<<<< HEAD
-require_once dirname(__DIR__) . DIRECTORY_SEPARATOR . '_files' . DIRECTORY_SEPARATOR . 'ClassWithNonPublicAttributes.php';
-=======
 require_once dirname(dirname(__FILE__)) . DIRECTORY_SEPARATOR . '_files' . DIRECTORY_SEPARATOR . 'ClassWithNonPublicAttributes.php';
->>>>>>> 3b3c14ea
 
 /**
  *
@@ -71,11 +67,7 @@
         $constraint = new PHPUnit_Framework_Constraint_ArrayHasKey(0);
 
         $this->assertFalse($constraint->evaluate(array()));
-<<<<<<< HEAD
-        $this->assertEquals('has the key <integer:0>', (string)$constraint);
-=======
         $this->assertEquals('has the key <integer:0>', $constraint->toString());
->>>>>>> 3b3c14ea
 
         try {
             $constraint->fail(array(), '');
@@ -120,11 +112,7 @@
         );
 
         $this->assertTrue($constraint->evaluate(array()));
-<<<<<<< HEAD
-        $this->assertEquals('does not have the key <integer:0>', (string)$constraint);
-=======
         $this->assertEquals('does not have the key <integer:0>', $constraint->toString());
->>>>>>> 3b3c14ea
 
         try {
             $constraint->fail(array(0), '', TRUE);
@@ -169,7 +157,7 @@
         $constraint = new PHPUnit_Framework_Constraint_FileExists;
 
         $this->assertFalse($constraint->evaluate('foo'));
-        $this->assertEquals('file exists', (string)$constraint);
+        $this->assertEquals('file exists', $constraint->toString());
 
         try {
             $constraint->fail('foo', '');
@@ -214,7 +202,7 @@
         );
 
         $this->assertTrue($constraint->evaluate('foo'));
-        $this->assertEquals('file does not exist', (string)$constraint);
+        $this->assertEquals('file does not exist', $constraint->toString());
 
         try {
             $constraint->fail('foo', '', TRUE);
@@ -260,7 +248,7 @@
 
         $this->assertFalse($constraint->evaluate(0));
         $this->assertTrue($constraint->evaluate(2));
-        $this->assertEquals('is greater than <integer:1>', (string)$constraint);
+        $this->assertEquals('is greater than <integer:1>', $constraint->toString());
 
         try {
             $constraint->fail(0, '');
@@ -305,7 +293,7 @@
         );
 
         $this->assertTrue($constraint->evaluate(1));
-        $this->assertEquals('is not greater than <integer:1>', (string)$constraint);
+        $this->assertEquals('is not greater than <integer:1>', $constraint->toString());
 
         try {
             $constraint->fail(1, '', TRUE);
@@ -351,7 +339,7 @@
 
         $this->assertTrue($constraint->evaluate(NULL));
         $this->assertNull($constraint->fail(NULL, ''));
-        $this->assertEquals('is anything', (string)$constraint);
+        $this->assertEquals('is anything', $constraint->toString());
     }
 
     public function testConstraintNotIsAnything()
@@ -362,7 +350,7 @@
 
         $this->assertFalse($constraint->evaluate(NULL));
         $this->assertNull($constraint->fail(NULL, ''));
-        $this->assertEquals('is not anything', (string)$constraint);
+        $this->assertEquals('is not anything', $constraint->toString());
     }
 
     public function testConstraintIsEqual()
@@ -371,7 +359,7 @@
 
         $this->assertFalse($constraint->evaluate(0));
         $this->assertTrue($constraint->evaluate(1));
-        $this->assertEquals('is equal to <integer:1>', (string)$constraint);
+        $this->assertEquals('is equal to <integer:1>', $constraint->toString());
 
         try {
             $constraint->fail(0, '');
@@ -417,7 +405,7 @@
 
         $this->assertTrue($constraint->evaluate(0));
         $this->assertFalse($constraint->evaluate(1));
-        $this->assertEquals('is not equal to <integer:1>', (string)$constraint);
+        $this->assertEquals('is not equal to <integer:1>', $constraint->toString());
 
         try {
             $constraint->fail(1, '', TRUE);
@@ -466,11 +454,7 @@
 
         $this->assertFalse($constraint->evaluate($b));
         $this->assertTrue($constraint->evaluate($a));
-<<<<<<< HEAD
-        $this->assertEquals('is identical to an object of class "stdClass"', (string)$constraint);
-=======
         $this->assertEquals('is identical to an object of class "stdClass"', $constraint->toString());
->>>>>>> 3b3c14ea
 
         try {
             $constraint->fail($b, '');
@@ -522,11 +506,7 @@
 
         $this->assertTrue($constraint->evaluate($b));
         $this->assertFalse($constraint->evaluate($a));
-<<<<<<< HEAD
-        $this->assertEquals("is not identical to an object of class \"stdClass\"", (string)$constraint);
-=======
         $this->assertEquals("is not identical to an object of class \"stdClass\"", $constraint->toString());
->>>>>>> 3b3c14ea
 
         try {
             $constraint->fail($a, '', TRUE);
@@ -574,7 +554,7 @@
 
         $this->assertFalse($constraint->evaluate(new stdClass));
         $this->assertTrue($constraint->evaluate(new Exception));
-        $this->assertEquals('is instance of class "Exception"', (string)$constraint);
+        $this->assertEquals('is instance of class "Exception"', $constraint->toString());
 
         try {
             $constraint->fail(new stdClass, '');
@@ -620,7 +600,7 @@
 
         $this->assertFalse($constraint->evaluate(new stdClass));
         $this->assertTrue($constraint->evaluate(new Exception));
-        $this->assertEquals('is not instance of class "stdClass"', (string)$constraint);
+        $this->assertEquals('is not instance of class "stdClass"', $constraint->toString());
 
         try {
             $constraint->fail(new stdClass, '', TRUE);
@@ -666,7 +646,7 @@
 
         $this->assertFalse($constraint->evaluate(0));
         $this->assertTrue($constraint->evaluate(''));
-        $this->assertEquals('is of type "string"', (string)$constraint);
+        $this->assertEquals('is of type "string"', $constraint->toString());
 
         try {
             $constraint->fail(new stdClass, '');
@@ -712,7 +692,7 @@
 
         $this->assertTrue($constraint->evaluate(0));
         $this->assertFalse($constraint->evaluate(''));
-        $this->assertEquals('is not of type "string"', (string)$constraint);
+        $this->assertEquals('is not of type "string"', $constraint->toString());
 
         try {
             $constraint->fail('', '', TRUE);
@@ -758,7 +738,7 @@
 
         $this->assertTrue($constraint->evaluate(0));
         $this->assertFalse($constraint->evaluate(2));
-        $this->assertEquals('is less than <integer:1>', (string)$constraint);
+        $this->assertEquals('is less than <integer:1>', $constraint->toString());
 
         try {
             $constraint->fail(0, '');
@@ -803,7 +783,7 @@
         );
 
         $this->assertTrue($constraint->evaluate(1));
-        $this->assertEquals('is not less than <integer:1>', (string)$constraint);
+        $this->assertEquals('is not less than <integer:1>', $constraint->toString());
 
         try {
             $constraint->fail(1, '', TRUE);
@@ -848,7 +828,7 @@
         $constraint = new PHPUnit_Framework_Constraint_ObjectHasAttribute('foo');
 
         $this->assertFalse($constraint->evaluate(new stdClass));
-        $this->assertEquals('has attribute "foo"', (string)$constraint);
+        $this->assertEquals('has attribute "foo"', $constraint->toString());
 
         try {
             $constraint->fail(new stdClass, '');
@@ -893,7 +873,7 @@
         );
 
         $this->assertTrue($constraint->evaluate(new stdClass));
-        $this->assertEquals('does not have attribute "foo"', (string)$constraint);
+        $this->assertEquals('does not have attribute "foo"', $constraint->toString());
 
         $o = new stdClass;
         $o->foo = 'bar';
@@ -945,7 +925,7 @@
 
         $this->assertFalse($constraint->evaluate('barbazbar'));
         $this->assertTrue($constraint->evaluate('barfoobar'));
-        $this->assertEquals('matches PCRE pattern "/foo/"', (string)$constraint);
+        $this->assertEquals('matches PCRE pattern "/foo/"', $constraint->toString());
 
         try {
             $constraint->fail('barbazbar', '');
@@ -991,7 +971,7 @@
 
         $this->assertTrue($constraint->evaluate('barbazbar'));
         $this->assertFalse($constraint->evaluate('barfoobar'));
-        $this->assertEquals('does not match PCRE pattern "/foo/"', (string)$constraint);
+        $this->assertEquals('does not match PCRE pattern "/foo/"', $constraint->toString());
 
         try {
             $constraint->fail('barfoobar', '', TRUE);
@@ -1037,7 +1017,7 @@
 
         $this->assertFalse($constraint->evaluate('barbazbar'));
         $this->assertTrue($constraint->evaluate('barfoobar'));
-        $this->assertEquals('contains "foo"', (string)$constraint);
+        $this->assertEquals('contains "foo"', $constraint->toString());
 
         try {
             $constraint->fail('barbazbar', '');
@@ -1083,7 +1063,7 @@
 
         $this->assertTrue($constraint->evaluate('barbazbar'));
         $this->assertFalse($constraint->evaluate('barfoobar'));
-        $this->assertEquals('does not contain "foo"', (string)$constraint);
+        $this->assertEquals('does not contain "foo"', $constraint->toString());
 
         try {
             $constraint->fail('barfoobar', '', TRUE);
@@ -1129,7 +1109,7 @@
 
         $this->assertFalse($constraint->evaluate(array('bar')));
         $this->assertTrue($constraint->evaluate(array('foo')));
-        $this->assertEquals('contains <string:foo>', (string)$constraint);
+        $this->assertEquals('contains <string:foo>', $constraint->toString());
 
         try {
             $constraint->fail(array('bar'), '');
@@ -1175,7 +1155,7 @@
 
         $this->assertTrue($constraint->evaluate(array('bar')));
         $this->assertFalse($constraint->evaluate(array('foo')));
-        $this->assertEquals('does not contain <string:foo>', (string)$constraint);
+        $this->assertEquals('does not contain <string:foo>', $constraint->toString());
 
         try {
             $constraint->fail(array('foo'), '', TRUE);
@@ -1200,31 +1180,6 @@
         );
 
         try {
-<<<<<<< HEAD
-=======
-            $constraint->fail(array('foo'), '', TRUE);
-        }
-
-        catch (PHPUnit_Framework_ExpectationFailedException $e) {
-            $this->assertEquals(
-              'Failed asserting that an array does not contain <string:foo>.',
-              $e->getDescription()
-            );
-
-            return;
-        }
-
-        $this->fail();
-    }
-
-    public function testConstraintTraversableNotContains2()
-    {
-        $constraint = new PHPUnit_Framework_Constraint_Not(
-          new PHPUnit_Framework_Constraint_TraversableContains('foo')
-        );
-
-        try {
->>>>>>> 3b3c14ea
             $constraint->fail(array('foo'), 'custom message', TRUE);
         }
 
