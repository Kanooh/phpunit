<?php
/**
 * PHPUnit
 *
 * Copyright (c) 2002-2007, Sebastian Bergmann <sb@sebastian-bergmann.de>.
 * All rights reserved.
 *
 * Redistribution and use in source and binary forms, with or without
 * modification, are permitted provided that the following conditions
 * are met:
 *
 *   * Redistributions of source code must retain the above copyright
 *     notice, this list of conditions and the following disclaimer.
 *
 *   * Redistributions in binary form must reproduce the above copyright
 *     notice, this list of conditions and the following disclaimer in
 *     the documentation and/or other materials provided with the
 *     distribution.
 *
 *   * Neither the name of Sebastian Bergmann nor the names of his
 *     contributors may be used to endorse or promote products derived
 *     from this software without specific prior written permission.
 *
 * THIS SOFTWARE IS PROVIDED BY THE COPYRIGHT HOLDERS AND CONTRIBUTORS
 * "AS IS" AND ANY EXPRESS OR IMPLIED WARRANTIES, INCLUDING, BUT NOT
 * LIMITED TO, THE IMPLIED WARRANTIES OF MERCHANTABILITY AND FITNESS
 * FOR A PARTICULAR PURPOSE ARE DISCLAIMED. IN NO EVENT SHALL THE
 * COPYRIGHT OWNER OR CONTRIBUTORS BE LIABLE FOR ANY DIRECT, INDIRECT,
 * INCIDENTAL, SPECIAL, EXEMPLARY, OR CONSEQUENTIAL DAMAGES (INCLUDING,
 * BUT NOT LIMITED TO, PROCUREMENT OF SUBSTITUTE GOODS OR SERVICES;
 * LOSS OF USE, DATA, OR PROFITS; OR BUSINESS INTERRUPTION) HOWEVER
 * CAUSED AND ON ANY THEORY OF LIABILITY, WHETHER IN CONTRACT, STRICT
 * LIABILITY, OR TORT (INCLUDING NEGLIGENCE OR OTHERWISE) ARISING IN
 * ANY WAY OUT OF THE USE OF THIS SOFTWARE, EVEN IF ADVISED OF THE
 * POSSIBILITY OF SUCH DAMAGE.
 *
 * @category   Testing
 * @package    PHPUnit
 * @author     Sebastian Bergmann <sb@sebastian-bergmann.de>
 * @copyright  2002-2007 Sebastian Bergmann <sb@sebastian-bergmann.de>
 * @license    http://www.opensource.org/licenses/bsd-license.php  BSD License
 * @version    SVN: $Id$
 * @link       http://www.phpunit.de/
 * @since      File available since Release 2.3.0
 */

require_once 'PHPUnit/Util/Filter.php';

PHPUnit_Util_Filter::addFileToFilter(__FILE__, 'PHPUNIT');

/**
 *
 *
 * @category   Testing
 * @package    PHPUnit
 * @author     Sebastian Bergmann <sb@sebastian-bergmann.de>
 * @copyright  2002-2007 Sebastian Bergmann <sb@sebastian-bergmann.de>
 * @license    http://www.opensource.org/licenses/bsd-license.php  BSD License
 * @version    Release: @package_version@
 * @link       http://www.phpunit.de/
 * @since      Class available since Release 2.3.0
 */
class PHPUnit_Util_Fileloader
{
    /**
     * Checks if a PHP sourcefile is readable and contains no syntax errors.
     * If that is the case, the sourcefile is loaded through include_once().
     *
     * @param  string  $filename
     * @param  boolean $syntaxCheck
<<<<<<< HEAD
     * @param  boolean $reload
=======
>>>>>>> daab71c5
     * @throws RuntimeException
     * @access public
     * @static
     */
<<<<<<< HEAD
    public static function checkAndLoad($filename, $syntaxCheck = TRUE, $reload = FALSE)
=======
    public static function checkAndLoad($filename, $syntaxCheck = TRUE)
>>>>>>> daab71c5
    {
        if (!is_readable($filename)) {
            $filename = './' . $filename;
        }

        if (!is_readable($filename)) {
            throw new RuntimeException(
              sprintf(
                'File "%s" could not be found or is not readable.',

                str_replace('./', '', $filename)
              )
            );
        }

        if ($syntaxCheck) {
            self::syntaxCheck($filename);
        }

<<<<<<< HEAD
        self::load($filename, $reload);
=======
        self::load($filename);
>>>>>>> daab71c5
    }

    /**
     *
     *
     * @return Array
     * @access public
     * @static
     * @since  Method available since Release 3.0.0
     */
    public static function getIncludePaths()
    {
        $includePaths = explode(PATH_SEPARATOR, get_include_path());

        @include_once 'PEAR/Config.php';

        if (class_exists('PEAR_Config', FALSE)) {
            $config         = new PEAR_Config;
            $includePaths[] = $config->get('test_dir');
        }

        return $includePaths;
    }

    /**
     * @param  string  $filename
<<<<<<< HEAD
     * @param  boolean $reload
=======
>>>>>>> daab71c5
     * @access protected
     * @static
     * @since  Method available since Release 3.0.0
     */
    protected static function load($filename, $reload = FALSE)
    {
        $xdebugLoaded      = extension_loaded('xdebug');
        $xdebugCollectVars = $xdebugLoaded && ini_get('xdebug.collect_vars') == '1';

        if ($xdebugCollectVars) {
            $variables = xdebug_get_declared_vars();
        }

        if (!$reload) {
            include_once $filename;
        } else {
            if (!extension_loaded('runkit')) {
                throw new RuntimeException(
                  'The Runkit extension is required for class reloading.'
                );
            }

            runkit_import($filename);
        }

        if ($xdebugCollectVars) {
            $variables = array_values(
              array_diff(xdebug_get_declared_vars(), $variables)
            );

            foreach ($variables as $variable) {
                if (isset($$variable)) {
                    $GLOBALS[$variable] = $$variable;
                }
            }
        }
    }

    /**
     * @param  string   $filename
     * @throws RuntimeException
     * @access protected
     * @static
     * @since  Method available since Release 3.0.0
     */
    protected static function syntaxCheck($filename)
    {
        $output = shell_exec('php -l ' . escapeshellarg($filename));

        if (strpos($output, 'Errors parsing') === TRUE) {
            throw new RuntimeException($output);
        }
    }
}
?><|MERGE_RESOLUTION|>--- conflicted
+++ resolved
@@ -68,19 +68,11 @@
      *
      * @param  string  $filename
      * @param  boolean $syntaxCheck
-<<<<<<< HEAD
-     * @param  boolean $reload
-=======
->>>>>>> daab71c5
      * @throws RuntimeException
      * @access public
      * @static
      */
-<<<<<<< HEAD
-    public static function checkAndLoad($filename, $syntaxCheck = TRUE, $reload = FALSE)
-=======
     public static function checkAndLoad($filename, $syntaxCheck = TRUE)
->>>>>>> daab71c5
     {
         if (!is_readable($filename)) {
             $filename = './' . $filename;
@@ -100,11 +92,7 @@
             self::syntaxCheck($filename);
         }
 
-<<<<<<< HEAD
-        self::load($filename, $reload);
-=======
         self::load($filename);
->>>>>>> daab71c5
     }
 
     /**
@@ -131,15 +119,11 @@
 
     /**
      * @param  string  $filename
-<<<<<<< HEAD
-     * @param  boolean $reload
-=======
->>>>>>> daab71c5
      * @access protected
      * @static
      * @since  Method available since Release 3.0.0
      */
-    protected static function load($filename, $reload = FALSE)
+    protected static function load($filename)
     {
         $xdebugLoaded      = extension_loaded('xdebug');
         $xdebugCollectVars = $xdebugLoaded && ini_get('xdebug.collect_vars') == '1';
@@ -148,17 +132,7 @@
             $variables = xdebug_get_declared_vars();
         }
 
-        if (!$reload) {
-            include_once $filename;
-        } else {
-            if (!extension_loaded('runkit')) {
-                throw new RuntimeException(
-                  'The Runkit extension is required for class reloading.'
-                );
-            }
-
-            runkit_import($filename);
-        }
+        include_once $filename;
 
         if ($xdebugCollectVars) {
             $variables = array_values(
