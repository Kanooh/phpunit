--- conflicted
+++ resolved
@@ -76,15 +76,7 @@
             );
         }
 
-<<<<<<< HEAD
-        self::load($filename);
-=======
-        if ($syntaxCheck) {
-            self::syntaxCheck($includePathFilename);
-        }
-
         self::load($includePathFilename);
->>>>>>> f33a6c6a
     }
 
     /**
