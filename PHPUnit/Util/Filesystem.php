<?php
/**
 * PHPUnit
 *
 * Copyright (c) 2002-2011, Sebastian Bergmann <sebastian@phpunit.de>.
 * All rights reserved.
 *
 * Redistribution and use in source and binary forms, with or without
 * modification, are permitted provided that the following conditions
 * are met:
 *
 *   * Redistributions of source code must retain the above copyright
 *     notice, this list of conditions and the following disclaimer.
 *
 *   * Redistributions in binary form must reproduce the above copyright
 *     notice, this list of conditions and the following disclaimer in
 *     the documentation and/or other materials provided with the
 *     distribution.
 *
 *   * Neither the name of Sebastian Bergmann nor the names of his
 *     contributors may be used to endorse or promote products derived
 *     from this software without specific prior written permission.
 *
 * THIS SOFTWARE IS PROVIDED BY THE COPYRIGHT HOLDERS AND CONTRIBUTORS
 * "AS IS" AND ANY EXPRESS OR IMPLIED WARRANTIES, INCLUDING, BUT NOT
 * LIMITED TO, THE IMPLIED WARRANTIES OF MERCHANTABILITY AND FITNESS
 * FOR A PARTICULAR PURPOSE ARE DISCLAIMED. IN NO EVENT SHALL THE
 * COPYRIGHT OWNER OR CONTRIBUTORS BE LIABLE FOR ANY DIRECT, INDIRECT,
 * INCIDENTAL, SPECIAL, EXEMPLARY, OR CONSEQUENTIAL DAMAGES (INCLUDING,
 * BUT NOT LIMITED TO, PROCUREMENT OF SUBSTITUTE GOODS OR SERVICES;
 * LOSS OF USE, DATA, OR PROFITS; OR BUSINESS INTERRUPTION) HOWEVER
 * CAUSED AND ON ANY THEORY OF LIABILITY, WHETHER IN CONTRACT, STRICT
 * LIABILITY, OR TORT (INCLUDING NEGLIGENCE OR OTHERWISE) ARISING IN
 * ANY WAY OUT OF THE USE OF THIS SOFTWARE, EVEN IF ADVISED OF THE
 * POSSIBILITY OF SUCH DAMAGE.
 *
 * @package    PHPUnit
 * @subpackage Util
 * @author     Sebastian Bergmann <sebastian@phpunit.de>
 * @copyright  2002-2011 Sebastian Bergmann <sebastian@phpunit.de>
 * @license    http://www.opensource.org/licenses/bsd-license.php  BSD License
 * @link       http://www.phpunit.de/
 * @since      File available since Release 3.0.0
 */

/**
 * Filesystem helpers.
 *
 * @package    PHPUnit
 * @subpackage Util
 * @author     Sebastian Bergmann <sebastian@phpunit.de>
 * @copyright  2002-2011 Sebastian Bergmann <sebastian@phpunit.de>
 * @license    http://www.opensource.org/licenses/bsd-license.php  BSD License
 * @version    Release: @package_version@
 * @link       http://www.phpunit.de/
 * @since      Class available since Release 3.0.0
 */
class PHPUnit_Util_Filesystem
{
    /**
     * @var array
     */
    protected static $buffer = array();

    /**
     * Maps class names to source file names:
     *   - PEAR CS:   Foo_Bar_Baz -> Foo/Bar/Baz.php
     *   - Namespace: Foo\Bar\Baz -> Foo/Bar/Baz.php
     *
     * @param  string $className
     * @return string
     * @since  Method available since Release 3.4.0
     */
    public static function classNameToFilename($className)
    {
        return str_replace(
          array('_', '\\'),
          DIRECTORY_SEPARATOR,
          $className
        ) . '.php';
    }

    /**
<<<<<<< HEAD
     * Wrapper for file_exists() that searches the include_path.
=======
     * Starts the collection of loaded files.
     *
     * @since  Method available since Release 3.3.0
     */
    public static function collectStart()
    {
        self::$buffer = get_included_files();
    }

    /**
     * Stops the collection of loaded files and
     * returns the names of the loaded files.
     *
     * @return array
     * @since  Method available since Release 3.3.0
     */
    public static function collectEnd()
    {
        return array_values(
          array_diff(get_included_files(), self::$buffer)
        );
    }

    /**
     * Stops the collection of loaded files and adds
     * the names of the loaded files to the blacklist.
     *
     * @return array
     * @since  Method available since Release 3.4.6
     */
    public static function collectEndAndAddToBlacklist()
    {
        foreach (self::collectEnd() as $blacklistedFile) {
            PHP_CodeCoverage_Filter::getInstance()->addFileToBlacklist(
              $blacklistedFile, 'PHPUNIT'
            );
        }
    }

    /**
     * Implementation of stream_resolve_include_path() in PHP
     * for version before PHP 5.3.2.
>>>>>>> 338e4aad
     *
     * @param  string $file
     * @return mixed
     * @author Mattis Stordalen Flister <mattis@xait.no>
     * @since  Method available since Release 3.2.9
     */
    public static function fileExistsInIncludePath($file)
    {
        if (function_exists('stream_resolve_include_path')) {
            return stream_resolve_include_path($file);
        }

        if (file_exists($file)) {
            return realpath($file);
        }

        $paths = explode(PATH_SEPARATOR, get_include_path());

        foreach ($paths as $path) {
            $fullpath = $path . DIRECTORY_SEPARATOR . $file;

            if (file_exists($fullpath)) {
                return realpath($fullpath);
            }
        }

        return FALSE;
    }
}<|MERGE_RESOLUTION|>--- conflicted
+++ resolved
@@ -81,52 +81,8 @@
     }
 
     /**
-<<<<<<< HEAD
-     * Wrapper for file_exists() that searches the include_path.
-=======
-     * Starts the collection of loaded files.
-     *
-     * @since  Method available since Release 3.3.0
-     */
-    public static function collectStart()
-    {
-        self::$buffer = get_included_files();
-    }
-
-    /**
-     * Stops the collection of loaded files and
-     * returns the names of the loaded files.
-     *
-     * @return array
-     * @since  Method available since Release 3.3.0
-     */
-    public static function collectEnd()
-    {
-        return array_values(
-          array_diff(get_included_files(), self::$buffer)
-        );
-    }
-
-    /**
-     * Stops the collection of loaded files and adds
-     * the names of the loaded files to the blacklist.
-     *
-     * @return array
-     * @since  Method available since Release 3.4.6
-     */
-    public static function collectEndAndAddToBlacklist()
-    {
-        foreach (self::collectEnd() as $blacklistedFile) {
-            PHP_CodeCoverage_Filter::getInstance()->addFileToBlacklist(
-              $blacklistedFile, 'PHPUNIT'
-            );
-        }
-    }
-
-    /**
      * Implementation of stream_resolve_include_path() in PHP
      * for version before PHP 5.3.2.
->>>>>>> 338e4aad
      *
      * @param  string $file
      * @return mixed
